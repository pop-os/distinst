--- conflicted
+++ resolved
@@ -46,7 +46,6 @@
 
             let mut check_partition = |part: &PartitionInfo| -> Option<OS> {
                 if part.is_linux_compatible() {
-<<<<<<< HEAD
                     match part.probe_os() {
                         Some(os) => {
                             if let OS::Linux { ref info, ref home, ref efi, ref recovery } = os {
@@ -65,19 +64,6 @@
                             return Some(os);
                         },
                         None => (),
-=======
-                    if let Some(OS::Linux { info, home, efi, recovery }) = part.probe_os() {
-                        refresh_options.push(RefreshOption {
-                            os_name:        info.name,
-                            os_pretty_name: info.pretty_name,
-                            os_version:     info.version,
-                            root_part:      get_uuid(part.get_device_path())
-                                .expect("root device did not have uuid"),
-                            home_part:      home,
-                            efi_part:       efi,
-                            recovery_part:  recovery,
-                        });
->>>>>>> f0690cf3
                     }
                 }
 
