--- conflicted
+++ resolved
@@ -295,35 +295,8 @@
 
     {
         let recovery_device = &mut recovery_device;
-<<<<<<< HEAD
-        let lvm_part: Option<PathBuf> = {
-            let path: &str = &misc::from_uuid(&option.root_uuid)
-                .expect("no uuid for recovery root")
-                .file_name()
-                .expect("path does not have file name")
-                .to_owned()
-                .into_string()
-                .expect("path is not UTF-8");
-
-            misc::resolve_slave(path).or_else(|| {
-                // Attempt to find the LVM partition automatically.
-                for part in recovery_device.get_partitions() {
-                    if part
-                        .filesystem
-                        .as_ref()
-                        .map_or(false, |&p| p == Luks)
-                    {
-                        return Some(part.get_device_path().to_path_buf());
-                    }
-                }
-
-                None
-            })
-        };
-=======
         let lvm_part: Option<PathBuf> = option.luks_uuid.as_ref()
             .and_then(|ref uuid| misc::from_uuid(uuid));
->>>>>>> a2b46fd5
 
         if let Some(ref uuid) = option.efi_uuid {
             let path = &misc::from_uuid(uuid).expect("no uuid for efi part");
