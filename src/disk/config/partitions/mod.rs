--- conflicted
+++ resolved
@@ -20,15 +20,6 @@
 use FileSystemType::*;
 use misc::get_uuid;
 
-<<<<<<< HEAD
-#[derive(Debug, Fail)]
-pub enum PartitionError {
-    #[fail(display = "shrink value too high")]
-    ShrinkValueTooHigh,
-}
-
-=======
->>>>>>> 7ffed0eb
 /// Specifies which file system format to use.
 #[derive(Debug, PartialEq, Copy, Clone, Hash)]
 pub enum FileSystemType {
